use anyhow::Result;
use serde::Deserialize;
use std::{collections::HashMap, ffi::CString, os::raw::c_char};
use tiny_keccak::{Hasher, Keccak};

use crate::{
    attestation_data::{AttestationPayloadLiquidation, SlotProofData, SlotsProofPayload},
    eth::{
        aliases::{Address, B256, U256},
        block::Block,
        header::Header,
        proof::ProofResponse,
    },
    trie::verify_proof,
};
use crate::attestation_data::AttestationPayloadBorrowerPosition;

pub(crate) fn keccak256(data: &[u8]) -> [u8; 32] {
    let mut res = [0u8; 32];
    let mut hasher = Keccak::v256();
    hasher.update(data);
    hasher.finalize(&mut res);
    res
}

#[derive(Clone)]
pub struct StorageProvingConfig {
    pub(crate) rpc_url: String,
    pub(crate) address: Address,
    pub(crate) storage_slots: Vec<B256>,
    pub(crate) block_number: u64,
    pub(crate) input_tokens_amount: U256,
}

#[allow(dead_code)]
#[derive(Deserialize, Debug)]
pub(crate) struct RpcResponse<T> {
    jsonrpc: String,
    id: serde_json::Value,
    pub(crate) result: T,
}

pub(crate) fn calculate_final_blocks_hash(blocks: &[(u64, B256)]) -> [u8; 32] {
    let mut data = Vec::new();
    for (block_number, block_hash) in blocks {
        // Convert block_number to 32 bytes for efficient calldata usage
        let mut block_number_32 = [0u8; 32];
        block_number_32[24..32].copy_from_slice(&block_number.to_be_bytes()); // Put u64 in last 8 bytes
        data.extend_from_slice(&block_number_32); // 32 bytes
        data.extend_from_slice(block_hash.as_ref()); // 32 bytes
    }
    keccak256(&data)
}

<<<<<<< HEAD
pub(crate) fn calculate_hash_from_u256(value: U256) -> [u8; 32] {
    let bytes: [u8; 32] = value.0.to_be_bytes();
    keccak256(&bytes).into()
}

pub(crate) fn calculate_final_positions_hash(vault_position_pairs: &[(Address, u64)]) -> [u8; 32] {
=======
pub(crate) fn calculate_final_positions_hash(vault_position_pairs: &[(Address, u64, U256, U256)]) -> [u8; 32] {
>>>>>>> c8bf3c17
    let mut data = Vec::new();
    for (vault_address, position_id, yt_index, min_price) in vault_position_pairs {
        data.extend_from_slice(vault_address.as_ref()); // 20 bytes
        data.extend_from_slice(&[0u8; 4]); // 4 bytes of padding
        data.extend_from_slice(&position_id.to_be_bytes()); // 8 bytes
        data.extend_from_slice(&yt_index.0.to_be_bytes::<32>());
        data.extend_from_slice(&min_price.0.to_be_bytes::<32>());
    }
    keccak256(&data)
}

pub(crate) fn construct_report_data_liquidation(payload: &AttestationPayloadLiquidation) -> Result<[u8; 64]> {
    let mut report_data = [0u8; 64];
    report_data[0..32].copy_from_slice(payload.final_blocks_hash.as_ref());
    report_data[32..64].copy_from_slice(payload.final_positions_hash.as_ref());
    Ok(report_data)
}

pub(crate) fn construct_report_data_borrow_position(payload: &AttestationPayloadBorrowerPosition) -> Result<[u8; 64]> {
    let mut report_data = [0u8; 64];
    report_data[0..32].copy_from_slice(payload.final_blocks_hash.as_ref());
    report_data[32..64].copy_from_slice(payload.payload_hash.as_ref());
    Ok(report_data)
}

pub(crate) fn get_semantic_u256_bytes(bytes_after_first_mpt_decode: &[u8]) -> Result<[u8; 32]> {
    let final_bytes: Vec<u8>;

    if bytes_after_first_mpt_decode.is_empty() {
        final_bytes = Vec::new();
    } else if bytes_after_first_mpt_decode.len() == 1 && bytes_after_first_mpt_decode[0] < 0x80 {
        final_bytes = bytes_after_first_mpt_decode.to_vec();
    } else {
        match rlp::decode::<Vec<u8>>(bytes_after_first_mpt_decode) {
            Ok(decoded_inner) => {
                final_bytes = decoded_inner;
            }
            Err(_) => {
                final_bytes = bytes_after_first_mpt_decode.to_vec();
            }
        }
    }

    let mut padded_value = [0u8; 32];
    let len = final_bytes.len();
    if len > 32 {
        return Err(anyhow::anyhow!(
            "Final semantic numeric value 0x{} is longer than 32 bytes (length: {})",
            hex::encode(final_bytes),
            len
        ));
    }
    let start_index = 32_usize.saturating_sub(len);
    padded_value[start_index..].copy_from_slice(&final_bytes);
    Ok(padded_value)
}

extern "C" {
    fn ocall_make_http_request(
        url: *const c_char,
        method: *const c_char,
        body: *const u8,
        body_len: usize,
        response: *mut c_char,
        max_response_len: usize,
        actual_response_len: *mut usize,
        http_status: *mut u16,
    );
}

pub(crate) fn make_http_request(url: &str, method: &str, body: &[u8]) -> anyhow::Result<String> {
    const MAX_RESPONSE_LEN: usize = 256 * 1024 * 4 * 4;
    let mut response_buffer = vec![0u8; MAX_RESPONSE_LEN];
    let mut actual_response_len: usize = 0;
    let mut http_status: u16 = 0;

    let url_cstring = CString::new(url)?;
    let method_cstring = CString::new(method)?;

    unsafe {
        ocall_make_http_request(
            url_cstring.as_ptr(),
            method_cstring.as_ptr(),
            body.as_ptr(),
            body.len(),
            response_buffer.as_mut_ptr() as *mut c_char,
            MAX_RESPONSE_LEN,
            &mut actual_response_len,
            &mut http_status,
        );
    }

    if http_status != 200 {
        return Err(anyhow::anyhow!(
            "HTTP request failed with status: {}",
            http_status
        ));
    }

    if actual_response_len == 0 {
        tracing::warn!("Empty response from HTTP request, but status was 200");
        return Ok(String::new());
    }

    let response_slice = &response_buffer[..actual_response_len];
    let response_str = String::from_utf8(response_slice.to_vec())?;
    Ok(response_str)
}

pub fn get_block_header_from_rpc(
    rpc_url: &str,
    block_tag: &str,
) -> anyhow::Result<Header> {
    tracing::info!(block_tag, "Fetching block header");

    let rpc_payload = serde_json::json!({
        "jsonrpc": "2.0",
        "method": "eth_getBlockByNumber",
        "params": [block_tag, false],
        "id": 1
    })
    .to_string();

    let response_str = make_http_request(rpc_url, "POST", rpc_payload.as_bytes())
        .map_err(|e| anyhow::anyhow!("HTTP request for block header failed: {:?}", e))?;

    tracing::debug!(
        response_body_len = response_str.len(),
        "Received block header response body"
    );

    let rpc_block_response: RpcResponse<Block> =
        serde_json::from_str(&response_str).map_err(|e| {
            anyhow::anyhow!(
                "Failed to parse block header RPC response: {}, response_str: {}",
                e,
                response_str
            )
        })?;

    let header = rpc_block_response.result.header;
    let rpc_block_hash = header.block_hash_untrusted;
    let calculated_block_hash = header.hash();

    if calculated_block_hash != rpc_block_hash {
        anyhow::bail!(
            "Block hash mismatch. Calculated: {:?}, RPC provided: {:?}",
            calculated_block_hash,
            rpc_block_hash
        );
    }
    tracing::info!(block_hash = ?calculated_block_hash, block_number = header.number, "Block header verified");
    Ok(header)
}

fn get_proof_from_rpc(
    rpc_url: &str,
    contract_address: Address,
    slot_keys: &[B256],
    block_number: u64,
) -> anyhow::Result<ProofResponse> {
    let slot_keys_hex: Vec<String> = slot_keys
        .iter()
        .map(|key| format!("0x{}", hex::encode(key.as_ref())))
        .collect();

    tracing::info!(%contract_address, block_number, "Fetching proof");

    let rpc_payload = serde_json::json!({
        "jsonrpc": "2.0",
        "method": "eth_getProof",
        "params": [
            format!("0x{}", hex::encode(contract_address.as_ref())),
            slot_keys_hex,
            format!("0x{:x}", block_number)
        ],
        "id": 1
    })
    .to_string();

    let response_str = make_http_request(rpc_url, "POST", rpc_payload.as_bytes())
        .map_err(|e| anyhow::anyhow!("HTTP request for proof failed: {:?}", e))?;

    tracing::debug!(
        response_body_len = response_str.len(),
        "Received proof response body"
    );

    let rpc_proof_response: RpcResponse<ProofResponse> = serde_json::from_str(&response_str)
        .map_err(|e| {
            anyhow::anyhow!(
                "Failed to parse proof RPC response: \"{}\", response_str: {}",
                e,
                response_str
            )
        })?;

    tracing::info!("Proof received successfully");
    Ok(rpc_proof_response.result)
}

pub(crate) fn extract_storage_slots_with_merkle_proving(
    cli: &StorageProvingConfig,
    block_header: Header,
) -> anyhow::Result<SlotsProofPayload> {
    let contract_address = cli.address;

    let target_slot_keys = &cli.storage_slots;

    let block_number_val = block_header.number;

    let proof_response = get_proof_from_rpc(
        &cli.rpc_url,
        contract_address,
        target_slot_keys,
        block_number_val,
    )?;
    let verified_slot_values =
        verify_proof(proof_response, block_header.state_root.as_ref())
            .map_err(|e| anyhow::anyhow!("MPT proof verification failed: {:?}", e))?;
    tracing::info!("MPT proof verification successful");

    let mut processed_semantic_values: HashMap<B256, [u8; 32]> = HashMap::new();
    let mut non_existent_slots: Vec<B256> = Vec::new();

    for (proved_key, opt_mpt_value) in verified_slot_values {
        if let Some(mpt_value_bytes) = opt_mpt_value {
            tracing::debug!(slot_key = ?proved_key, value_bytes_len = mpt_value_bytes.len(), value_hex = %hex::encode(&mpt_value_bytes), "Slot has value from MPT");
            match get_semantic_u256_bytes(&mpt_value_bytes) {
                Ok(semantic_bytes) => {
                    let is_zero = semantic_bytes == [0u8; 32];
                    tracing::debug!(slot_key = ?proved_key, semantic_hex = %hex::encode(semantic_bytes), is_zero = is_zero, "Processed semantic bytes");

                    // check if this is actually a zero value that should be considered non-existent
                    if is_zero && mpt_value_bytes.is_empty() {
                        tracing::info!(slot_key = ?proved_key, "Slot has empty MPT value, treating as non-existent. Excluding from attestation.");
                        non_existent_slots.push(proved_key);
                    } else {
                        processed_semantic_values.insert(proved_key, semantic_bytes);
                    }
                }
                Err(e) => {
                    tracing::warn!(slot_key = ?proved_key, error = %e, "Failed to get semantic uint256 bytes for slot. It will be excluded from attestation if it was a target slot.");
                }
            }
        } else {
            // non-existent storage slots are excluded from final attestation
            tracing::info!(slot_key = ?proved_key, "Slot proven but does not exist (None). Excluding from attestation.");
            non_existent_slots.push(proved_key);
        }
    }

    if !non_existent_slots.is_empty() {
        let non_existent_json = serde_json::json!({
            "non_existent_slots": non_existent_slots.iter().map(|slot| format!("0x{}", hex::encode(slot.as_ref()))).collect::<Vec<_>>(),
            "count": non_existent_slots.len(),
            "message": "These slots do not exist and are excluded from the final attestation"
        });
        println!(
            "{}",
            serde_json::to_string_pretty(&non_existent_json)
                .unwrap_or_else(|_| "Failed to serialize non-existent slots".to_string())
        );
    }

    let mut attested_slots_data: Vec<SlotProofData> = Vec::with_capacity(target_slot_keys.len());

    // only include slots that actually exist
    for target_slot_key in target_slot_keys.iter() {
        if let Some(semantic_bytes) = processed_semantic_values.get(target_slot_key) {
            attested_slots_data.push(SlotProofData {
                address: contract_address,
                slot_key: *target_slot_key,
                value_hash: keccak256(semantic_bytes).into(),
                value_unhashed: (*semantic_bytes).into(),
            });
        }
    }

    tracing::info!(
        count = attested_slots_data.len(),
        "Slots prepared for attestation payload"
    );

    Ok(SlotsProofPayload {
        block_hash: block_header.hash(),
        block_number: block_number_val,
        proven_slots: attested_slots_data,
        block_timestamp: block_header.timestamp,
    })
}<|MERGE_RESOLUTION|>--- conflicted
+++ resolved
@@ -52,16 +52,12 @@
     keccak256(&data)
 }
 
-<<<<<<< HEAD
 pub(crate) fn calculate_hash_from_u256(value: U256) -> [u8; 32] {
     let bytes: [u8; 32] = value.0.to_be_bytes();
     keccak256(&bytes).into()
 }
 
-pub(crate) fn calculate_final_positions_hash(vault_position_pairs: &[(Address, u64)]) -> [u8; 32] {
-=======
 pub(crate) fn calculate_final_positions_hash(vault_position_pairs: &[(Address, u64, U256, U256)]) -> [u8; 32] {
->>>>>>> c8bf3c17
     let mut data = Vec::new();
     for (vault_address, position_id, yt_index, min_price) in vault_position_pairs {
         data.extend_from_slice(vault_address.as_ref()); // 20 bytes
