--- conflicted
+++ resolved
@@ -25,20 +25,6 @@
             [out] size_t* actual_response_len,
             [out] uint16_t* http_status
         );
-
-<<<<<<< HEAD
-=======
-        void ocall_tcp_write([user_check] void* stream_ptr, [in, size=data_len] const uint8_t* data, size_t data_len);
-
-        void ocall_tcp_read([user_check] void* stream_ptr, [out, size=max_len] uint8_t* buffer, size_t max_len, [out] size_t* read_len);
-
->>>>>>> d5e1e40b
-        void ocall_write_to_file(
-            [in, size=response_json_len] char* response_json_bytes,
-            size_t response_json_len,
-            [in, size=filename_len] char* filename_bytes,
-            size_t filename_len
-        );
     };
 
 };